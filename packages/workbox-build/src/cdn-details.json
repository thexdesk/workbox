{
  "origin": "https://storage.googleapis.com",
  "bucketName": "workbox-cdn",
  "releasesDir": "releases",
<<<<<<< HEAD
  "latestVersion": "3.6.3"
=======
  "latestVersion": "4.0.0-rc.3"
>>>>>>> 852a989a
}<|MERGE_RESOLUTION|>--- conflicted
+++ resolved
@@ -2,9 +2,5 @@
   "origin": "https://storage.googleapis.com",
   "bucketName": "workbox-cdn",
   "releasesDir": "releases",
-<<<<<<< HEAD
-  "latestVersion": "3.6.3"
-=======
   "latestVersion": "4.0.0-rc.3"
->>>>>>> 852a989a
 }