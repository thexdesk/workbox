/*
  Copyright 2018 Google LLC

  Use of this source code is governed by an MIT-style
  license that can be found in the LICENSE file or at
  https://opensource.org/licenses/MIT.
*/

const depcheck = require('depcheck');
const path = require('path');

describe(`[workbox-webpack-plugin] Test Dependencies`, function() {
  it(`should have required dependencies`, function() {
    return new Promise((resolve, reject) => {
      depcheck(path.join(__dirname, '..', '..', '..', 'packages', 'workbox-webpack-plugin'), {
<<<<<<< HEAD
      ignoreDirs: [
        'test',
        'build',
        'demo',
      ],
      ignoreMatches: [
        'babel-runtime',
      ],
    }, (unusedDeps) => {
      if (unusedDeps.dependencies.length > 0) {
        return reject(new Error(`Unused dependencies defined in package.json: ${JSON.stringify(unusedDeps.dependencies)}`));
      }
=======
        ignoreDirs: [
          'test',
          'build',
          'demo',
        ],
        ignoreMatches: [
          '@babel/runtime',
        ],
      }, (unusedDeps) => {
        if (unusedDeps.dependencies.length > 0) {
          return reject(new Error(`Unused dependencies defined in package.json: ${JSON.stringify(unusedDeps.dependencies)}`));
        }
>>>>>>> 852a989a

        if (unusedDeps.devDependencies.length > 0) {
          return reject(new Error(`Unused dependencies defined in package.json: ${JSON.stringify(unusedDeps.devDependencies)}`));
        }

        if (Object.keys(unusedDeps.missing).length > 0) {
          return reject(new Error(`Dependencies missing from package.json: ${JSON.stringify(unusedDeps.missing)}`));
        }

        resolve();
      });
    });
  });

  it(`should have no devDependencies`, function() {
    // This test exists because there have been a number of situations where
    // dependencies have been used from the top level project and NOT from
    // this module itself. So dependencies are checked above and devDependencies
    // can be put in top level.
    const pkg = require('../../../packages/workbox-build/package.json');
    if (pkg.devDependencies && Object.keys(pkg.devDependencies) > 0) {
      throw new Error('No devDependencies in this module.');
    }
  });
});<|MERGE_RESOLUTION|>--- conflicted
+++ resolved
@@ -13,20 +13,6 @@
   it(`should have required dependencies`, function() {
     return new Promise((resolve, reject) => {
       depcheck(path.join(__dirname, '..', '..', '..', 'packages', 'workbox-webpack-plugin'), {
-<<<<<<< HEAD
-      ignoreDirs: [
-        'test',
-        'build',
-        'demo',
-      ],
-      ignoreMatches: [
-        'babel-runtime',
-      ],
-    }, (unusedDeps) => {
-      if (unusedDeps.dependencies.length > 0) {
-        return reject(new Error(`Unused dependencies defined in package.json: ${JSON.stringify(unusedDeps.dependencies)}`));
-      }
-=======
         ignoreDirs: [
           'test',
           'build',
@@ -39,7 +25,6 @@
         if (unusedDeps.dependencies.length > 0) {
           return reject(new Error(`Unused dependencies defined in package.json: ${JSON.stringify(unusedDeps.dependencies)}`));
         }
->>>>>>> 852a989a
 
         if (unusedDeps.devDependencies.length > 0) {
           return reject(new Error(`Unused dependencies defined in package.json: ${JSON.stringify(unusedDeps.devDependencies)}`));
